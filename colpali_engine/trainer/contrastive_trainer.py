--- conflicted
+++ resolved
@@ -120,9 +120,7 @@
         super().__init__(*args, **kwargs)
         self.loss_func = loss_func
         self.is_vision_model = is_vision_model  # Unused argument, will be removed in 0.4.0
-<<<<<<< HEAD
         self.args.remove_unused_columns = False  # Safety, don't remove dataset columns from dataloader
-=======
         self.dataset_list = dataset_list
 
     def get_train_dataloader(self):
@@ -175,7 +173,6 @@
             drop_last=self.args.dataloader_drop_last,
             generator=generator,
         )
->>>>>>> 8590f8a1
 
     def compute_loss(self, model, inputs, return_outputs=False, num_items_in_batch=None):
         query_outputs = model(input_ids=inputs["query_input_ids"], attention_mask=inputs["query_attention_mask"])
