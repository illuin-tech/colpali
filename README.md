--- conflicted
+++ resolved
@@ -218,20 +218,17 @@
 
 ### Libraries 📚
 
-| Library Name  | Description                                                                                                                                                                                                                                        |
-|---------------|----------------------------------------------------------------------------------------------------------------------------------------------------------------------------------------------------------------------------------------------------|
-| Byaldi        | [`Byaldi`](https://github.com/AnswerDotAI/byaldi) is [RAGatouille](https://github.com/AnswerDotAI/RAGatouille)'s equivalent for ColPali, leveraging the `colpali-engine` package to facilitate indexing and storing embeddings.                    |
-| PyVespa       | [`PyVespa`](https://pyvespa.readthedocs.io/en/latest/examples/colpali-document-retrieval-vision-language-models-cloud.html) allows interaction with [Vespa](https://vespa.ai/), a production-grade vector database, with detailed ColPali support. |
-| Candle        | [Candle](https://github.com/huggingface/candle/tree/main/candle-examples/examples/colpali) enables ColPali inference with an efficient ML framework for Rust.                                                                                      |
-| EmbedAnything | [`EmbedAnything`](https://github.com/StarlightSearch/EmbedAnything) Allows end-to-end ColPali inference with both Candle and ONNX backend.                                                                                                         |
-| DocAI         | [DocAI](https://github.com/PragmaticMachineLearning/docai) uses ColPali with GPT-4o and Langchain to extract structured information from documents.                                                                                                |
-| VARAG         | [VARAG](https://github.com/adithya-s-k/VARAG) uses ColPali in a vision-only and a hybrid RAG pipeline.                                                                                                                                             |
-| ColBERT Live! | [`ColBERT Live!`](https://github.com/jbellis/colbert-live/) enables ColPali usage with vector databases supporting large datasets, compression, and non-vector predicates.                                                                         |
-<<<<<<< HEAD
-| ColiVara     | [`ColiVara`](https://github.com/tjmlabs/ColiVara/) is retrieval API that allows you to store, search, and retrieve documents based on their visual embedding. It is a web-first implementation of the ColPali paper using ColQwen2 as the LLM model. |
-=======
-| BentoML       | Deploy ColPali easily with BentoML using [this example repository](https://github.com/bentoml/BentoColPali). BentoML features adaptive batching and zero-copy I/O to minimize overhead.                                                            |
->>>>>>> d99ba2f4
+| Library Name  | Description                                                                                                                                                                                                                                          |
+|---------------|----------------------------------------------------------------------------------------------------------------------------------------------------------------------------------------------------------------------------------------------------  |
+| Byaldi        | [`Byaldi`](https://github.com/AnswerDotAI/byaldi) is [RAGatouille](https://github.com/AnswerDotAI/RAGatouille)'s equivalent for ColPali, leveraging the `colpali-engine` package to facilitate indexing and storing embeddings.                      |
+| PyVespa       | [`PyVespa`](https://pyvespa.readthedocs.io/en/latest/examples/colpali-document-retrieval-vision-language-models-cloud.html) allows interaction with [Vespa](https://vespa.ai/), a production-grade vector database, with detailed ColPali support.   |
+| Candle        | [Candle](https://github.com/huggingface/candle/tree/main/candle-examples/examples/colpali) enables ColPali inference with an efficient ML framework for Rust.                                                                                        |
+| EmbedAnything | [`EmbedAnything`](https://github.com/StarlightSearch/EmbedAnything) Allows end-to-end ColPali inference with both Candle and ONNX backend.                                                                                                           |
+| DocAI         | [DocAI](https://github.com/PragmaticMachineLearning/docai) uses ColPali with GPT-4o and Langchain to extract structured information from documents.                                                                                                  |
+| VARAG         | [VARAG](https://github.com/adithya-s-k/VARAG) uses ColPali in a vision-only and a hybrid RAG pipeline.                                                                                                                                               |
+| ColBERT Live! | [`ColBERT Live!`](https://github.com/jbellis/colbert-live/) enables ColPali usage with vector databases supporting large datasets, compression, and non-vector predicates.                                                                           |
+| ColiVara      | [`ColiVara`](https://github.com/tjmlabs/ColiVara/) is retrieval API that allows you to store, search, and retrieve documents based on their visual embedding. It is a web-first implementation of the ColPali paper using ColQwen2 as the LLM model. |
+| BentoML       | Deploy ColPali easily with BentoML using [this example repository](https://github.com/bentoml/BentoColPali). BentoML features adaptive batching and zero-copy I/O to minimize overhead.                                                              |
 
 ### Notebooks 📙
 
