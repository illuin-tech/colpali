--- conflicted
+++ resolved
@@ -14,11 +14,8 @@
 
 ### Changed
 
-<<<<<<< HEAD
 - Fix similarity map helpers for ColQwen2 and ColQwen2.5.
-=======
 - [Breaking] Remove support for Idefics2-based models.
->>>>>>> 447c45dc
 - Disable multithreading in `HierarchicalTokenPooler` if `num_workers` is not provided or is 1.
 - [Breaking] Make `pool_factor` an argument of `pool_embeddings` instead of a `HierarchicalTokenPooler` class attribute
 
